/*
    Copyright (C) 2003 Paul Davis

    This program is free software; you an redistribute it and/or modify
    it under the terms of the GNU General Public License as published by
    the Free Software Foundation; either version 2 of the License, or
    (at your option) any later version.

    This program is distributed in the hope that it will be useful,
    but WITHOUT ANY WARRANTY; without even the implied warranty of
    MERCHANTABILITY or FITNESS FOR A PARTICULAR PURPOSE.  See the
    GNU General Public License for more details.

    You should have received a copy of the GNU General Public License
    along with this program; if not, write to the Free Software
    Foundation, Inc., 675 Mass Ave, Cambridge, MA 02139, USA.

*/

#ifdef WAF_BUILD
#include "gtk2ardour-config.h"
#endif

#include <pango/pangoft2.h> // for fontmap resolution control for GnomeCanvas
#include <pango/pangocairo.h> // for fontmap resolution control for GnomeCanvas

#include <cstdlib>
#include <clocale>
#include <cstring>
#include <cctype>
#include <fstream>
#include <list>
#include <sys/stat.h>
#include <libart_lgpl/art_misc.h>
#include <gtkmm/rc.h>
#include <gtkmm/window.h>
#include <gtkmm/combo.h>
#include <gtkmm/label.h>
#include <gtkmm/paned.h>
#include <gtk/gtkpaned.h>
#include <boost/algorithm/string.hpp>

#include "pbd/file_utils.h"

#include <gtkmm2ext/utils.h>
#include "ardour/rc_configuration.h"

#include "ardour/filesystem_paths.h"

#include "ardour_ui.h"
#include "debug.h"
#include "public_editor.h"
#include "keyboard.h"
#include "utils.h"
#include "i18n.h"
#include "rgb_macros.h"
#include "canvas_impl.h"
#include "gui_thread.h"

using namespace std;
using namespace Gtk;
using namespace Glib;
using namespace PBD;
using Gtkmm2ext::Keyboard;

sigc::signal<void>  DPIReset;


/** Add an element to a menu, settings its sensitivity.
 * @param m Menu to add to.
 * @param e Element to add.
 * @param s true to make sensitive, false to make insensitive
 */
void
add_item_with_sensitivity (Menu_Helpers::MenuList& m, Menu_Helpers::MenuElem e, bool s)
{
	m.push_back (e);
	if (!s) {
		m.back().set_sensitive (false);
	}
}


gint
just_hide_it (GdkEventAny */*ev*/, Gtk::Window *win)
{
	win->hide ();
	return 0;
}

/* xpm2rgb copied from nixieclock, which bore the legend:

    nixieclock - a nixie desktop timepiece
    Copyright (C) 2000 Greg Ercolano, erco@3dsite.com

    and was released under the GPL.
*/

unsigned char*
xpm2rgb (const char** xpm, uint32_t& w, uint32_t& h)
{
	static long vals[256], val;
	uint32_t t, x, y, colors, cpp;
	unsigned char c;
	unsigned char *savergb, *rgb;

	// PARSE HEADER

	if ( sscanf(xpm[0], "%u%u%u%u", &w, &h, &colors, &cpp) != 4 ) {
		error << string_compose (_("bad XPM header %1"), xpm[0])
		      << endmsg;
		return 0;
	}

	savergb = rgb = (unsigned char*) malloc (h * w * 3);

	// LOAD XPM COLORMAP LONG ENOUGH TO DO CONVERSION
	for (t = 0; t < colors; ++t) {
		sscanf (xpm[t+1], "%c c #%lx", &c, &val);
		vals[c] = val;
	}

	// COLORMAP -> RGB CONVERSION
	//    Get low 3 bytes from vals[]
	//

	const char *p;
	for (y = h-1; y > 0; --y) {

		for (p = xpm[1+colors+(h-y-1)], x = 0; x < w; x++, rgb += 3) {
			val = vals[(int)*p++];
			*(rgb+2) = val & 0xff; val >>= 8;  // 2:B
			*(rgb+1) = val & 0xff; val >>= 8;  // 1:G
			*(rgb+0) = val & 0xff;             // 0:R
		}
	}

	return (savergb);
}

unsigned char*
xpm2rgba (const char** xpm, uint32_t& w, uint32_t& h)
{
	static long vals[256], val;
	uint32_t t, x, y, colors, cpp;
	unsigned char c;
	unsigned char *savergb, *rgb;
	char transparent;

	// PARSE HEADER

	if ( sscanf(xpm[0], "%u%u%u%u", &w, &h, &colors, &cpp) != 4 ) {
		error << string_compose (_("bad XPM header %1"), xpm[0])
		      << endmsg;
		return 0;
	}

	savergb = rgb = (unsigned char*) malloc (h * w * 4);

	// LOAD XPM COLORMAP LONG ENOUGH TO DO CONVERSION

	if (strstr (xpm[1], "None")) {
		sscanf (xpm[1], "%c", &transparent);
		t = 1;
	} else {
		transparent = 0;
		t = 0;
	}

	for (; t < colors; ++t) {
		sscanf (xpm[t+1], "%c c #%lx", &c, &val);
		vals[c] = val;
	}

	// COLORMAP -> RGB CONVERSION
	//    Get low 3 bytes from vals[]
	//

	const char *p;
	for (y = h-1; y > 0; --y) {

		char alpha;

		for (p = xpm[1+colors+(h-y-1)], x = 0; x < w; x++, rgb += 4) {

			if (transparent && (*p++ == transparent)) {
				alpha = 0;
				val = 0;
			} else {
				alpha = 255;
				val = vals[(int)*p];
			}

			*(rgb+3) = alpha;                  // 3: alpha
			*(rgb+2) = val & 0xff; val >>= 8;  // 2:B
			*(rgb+1) = val & 0xff; val >>= 8;  // 1:G
			*(rgb+0) = val & 0xff;             // 0:R
		}
	}

	return (savergb);
}

ArdourCanvas::Points*
get_canvas_points (string /*who*/, uint32_t npoints)
{
	// cerr << who << ": wants " << npoints << " canvas points" << endl;
#ifdef TRAP_EXCESSIVE_POINT_REQUESTS
	if (npoints > (uint32_t) gdk_screen_width() + 4) {
		abort ();
	}
#endif
	return new ArdourCanvas::Points (npoints);
}

Pango::FontDescription
get_font_for_style (string widgetname)
{
	Gtk::Window window (WINDOW_TOPLEVEL);
	Gtk::Label foobar;
	Glib::RefPtr<Gtk::Style> style;

	window.add (foobar);
	foobar.set_name (widgetname);
	foobar.ensure_style();

	style = foobar.get_style ();

	Glib::RefPtr<const Pango::Layout> layout = foobar.get_layout();

	PangoFontDescription *pfd = const_cast<PangoFontDescription *> (pango_layout_get_font_description(const_cast<PangoLayout *>(layout->gobj())));

	if (!pfd) {

		/* layout inherited its font description from a PangoContext */

		PangoContext* ctxt = (PangoContext*) pango_layout_get_context (const_cast<PangoLayout*>(layout->gobj()));
		pfd =  pango_context_get_font_description (ctxt);
		return Pango::FontDescription (pfd); /* make a copy */
	}

	return Pango::FontDescription (pfd); /* make a copy */
}

uint32_t
rgba_from_style (string style, uint32_t r, uint32_t g, uint32_t b, uint32_t a, string attr, int state, bool rgba)
{
	/* In GTK+2, styles aren't set up correctly if the widget is not
	   attached to a toplevel window that has a screen pointer.
	*/

	static Gtk::Window* window = 0;

	if (window == 0) {
		window = new Window (WINDOW_TOPLEVEL);
	}

	Gtk::Label foo;

	window->add (foo);

	foo.set_name (style);
	foo.ensure_style ();

	GtkRcStyle* rc = foo.get_style()->gobj()->rc_style;

	if (rc) {
		if (attr == "fg") {
			r = rc->fg[state].red / 257;
			g = rc->fg[state].green / 257;
			b = rc->fg[state].blue / 257;

			/* what a hack ... "a" is for "active" */
			if (state == Gtk::STATE_NORMAL && rgba) {
				a = rc->fg[GTK_STATE_ACTIVE].red / 257;
			}
		} else if (attr == "bg") {
			r = g = b = 0;
			r = rc->bg[state].red / 257;
			g = rc->bg[state].green / 257;
			b = rc->bg[state].blue / 257;
		} else if (attr == "base") {
			r = rc->base[state].red / 257;
			g = rc->base[state].green / 257;
			b = rc->base[state].blue / 257;
		} else if (attr == "text") {
			r = rc->text[state].red / 257;
			g = rc->text[state].green / 257;
			b = rc->text[state].blue / 257;
		}
	} else {
		warning << string_compose (_("missing RGBA style for \"%1\""), style) << endl;
	}

	window->remove ();

	if (state == Gtk::STATE_NORMAL && rgba) {
		return (uint32_t) RGBA_TO_UINT(r,g,b,a);
	} else {
		return (uint32_t) RGB_TO_UINT(r,g,b);
	}
}

bool
rgba_p_from_style (string style, float *r, float *g, float *b, string attr, int state)
{
	static Gtk::Window* window = 0;
	assert (r && g && b);

	if (window == 0) {
		window = new Window (WINDOW_TOPLEVEL);
	}

	Gtk::EventBox foo;

	window->add (foo);

	foo.set_name (style);
	foo.ensure_style ();

	GtkRcStyle* rc = foo.get_style()->gobj()->rc_style;

	if (!rc) {
		warning << string_compose (_("missing RGBA style for \"%1\""), style) << endl;
		return false;
	}
	if (attr == "fg") {
		*r = rc->fg[state].red / 65535.0;
		*g = rc->fg[state].green / 65535.0;
		*b = rc->fg[state].blue / 65535.0;
	} else if (attr == "bg") {
		*r = rc->bg[state].red / 65535.0;
		*g = rc->bg[state].green / 65535.0;
		*b = rc->bg[state].blue / 65535.0;
	} else if (attr == "base") {
		*r = rc->base[state].red / 65535.0;
		*g = rc->base[state].green / 65535.0;
		*b = rc->base[state].blue / 65535.0;
	} else if (attr == "text") {
		*r = rc->text[state].red / 65535.0;
		*g = rc->text[state].green / 65535.0;
		*b = rc->text[state].blue / 65535.0;
	} else {
		return false;
	}

	window->remove ();
	return true;
}

bool
canvas_item_visible (ArdourCanvas::Item* item)
{
	return (item->gobj()->object.flags & GNOME_CANVAS_ITEM_VISIBLE) ? true : false;
}

void
set_color (Gdk::Color& c, int rgb)
{
	c.set_rgb((rgb >> 16)*256, ((rgb & 0xff00) >> 8)*256, (rgb & 0xff)*256);
}

bool
relay_key_press (GdkEventKey* ev, Gtk::Window* win)
{
	if (!key_press_focus_accelerator_handler (*win, ev)) {
		return PublicEditor::instance().on_key_press_event(ev);
	} else {
		return true;
	}
}

bool
forward_key_press (GdkEventKey* ev)
{
        return PublicEditor::instance().on_key_press_event(ev);
}

bool
emulate_key_event (Gtk::Widget* w, unsigned int keyval)
{
	GdkDisplay  *display = gtk_widget_get_display (GTK_WIDGET(w->gobj()));
	GdkKeymap   *keymap  = gdk_keymap_get_for_display (display);
	GdkKeymapKey *keymapkey = NULL;
	gint n_keys;

	if (!gdk_keymap_get_entries_for_keyval(keymap, keyval, &keymapkey, &n_keys)) return false;
	if (n_keys !=1) { g_free(keymapkey); return false;}

	GdkEventKey ev;
	ev.type = GDK_KEY_PRESS;
	ev.window = gtk_widget_get_window(GTK_WIDGET(w->gobj()));
	ev.send_event = FALSE;
	ev.time = 0;
	ev.state = 0;
	ev.keyval = keyval;
	ev.length = 0;
<<<<<<< HEAD
	ev.string = (const gchar*) "";
=======
	ev.string = "";
>>>>>>> 38e4f7bd
	ev.hardware_keycode = keymapkey[0].keycode;
	ev.group = keymapkey[0].group;
	g_free(keymapkey);

	forward_key_press(&ev);
	ev.type = GDK_KEY_RELEASE;
	return forward_key_press(&ev);
}

bool
key_press_focus_accelerator_handler (Gtk::Window& window, GdkEventKey* ev)
{
	GtkWindow* win = window.gobj();
	GtkWidget* focus = gtk_window_get_focus (win);
	bool special_handling_of_unmodified_accelerators = false;
	bool allow_activating = true;
	/* consider all relevant modifiers but not LOCK or SHIFT */
	const guint mask = (Keyboard::RelevantModifierKeyMask & ~(Gdk::SHIFT_MASK|Gdk::LOCK_MASK));

	if (focus) {
		if (GTK_IS_ENTRY(focus) || Keyboard::some_magic_widget_has_focus()) {
			special_handling_of_unmodified_accelerators = true;
		}
	}

#ifdef GTKOSX
        /* at one time this appeared to be necessary. As of July 2012, it does not
           appear to be. if it ever is necessar, figure out if it should apply
           to all platforms.
        */
#if 0 
	if (Keyboard::some_magic_widget_has_focus ()) {
                allow_activating = false;
	}
#endif
#endif


        DEBUG_TRACE (DEBUG::Accelerators, string_compose ("Win = %1 focus = %7 Key event: code = %2  state = %3 special handling ? %4 magic widget focus ? %5 allow_activation ? %6\n",
                                                          win,
                                                          ev->keyval,
                                                          ev->state,
                                                          special_handling_of_unmodified_accelerators,
                                                          Keyboard::some_magic_widget_has_focus(),
                                                          allow_activating,
							  focus));

	/* This exists to allow us to override the way GTK handles
	   key events. The normal sequence is:

	   a) event is delivered to a GtkWindow
	   b) accelerators/mnemonics are activated
	   c) if (b) didn't handle the event, propagate to
	       the focus widget and/or focus chain

	   The problem with this is that if the accelerators include
	   keys without modifiers, such as the space bar or the
	   letter "e", then pressing the key while typing into
	   a text entry widget results in the accelerator being
	   activated, instead of the desired letter appearing
	   in the text entry.

	   There is no good way of fixing this, but this
	   represents a compromise. The idea is that
	   key events involving modifiers (not Shift)
	   get routed into the activation pathway first, then
	   get propagated to the focus widget if necessary.

	   If the key event doesn't involve modifiers,
	   we deliver to the focus widget first, thus allowing
	   it to get "normal text" without interference
	   from acceleration.

	   Of course, this can also be problematic: if there
	   is a widget with focus, then it will swallow
	   all "normal text" accelerators.
	*/

	if (!special_handling_of_unmodified_accelerators) {

		/* XXX note that for a brief moment, the conditional above
		 * included "|| (ev->state & mask)" so as to enforce the
		 * implication of special_handling_of_UNMODIFIED_accelerators.
		 * however, this forces any key that GTK doesn't allow and that
		 * we have an alternative (see next comment) for to be
		 * automatically sent through the accel groups activation
		 * pathway, which prevents individual widgets & canvas items
		 * from ever seeing it if is used by a key binding.
		 * 
		 * specifically, this hid Ctrl-down-arrow from MIDI region
		 * views because it is also bound to an action.
		 *
		 * until we have a robust, clean binding system, this
		 * quirk will have to remain in place.
		 */

		/* pretend that certain key events that GTK does not allow
		   to be used as accelerators are actually something that
		   it does allow. but only where there are no modifiers.
		*/

		uint32_t fakekey = ev->keyval;

		if (Gtkmm2ext::possibly_translate_keyval_to_make_legal_accelerator (fakekey)) {
			DEBUG_TRACE (DEBUG::Accelerators, string_compose ("\tactivate (was %1 now %2) without special hanlding of unmodified accels\n",
									  ev->keyval, fakekey));

			GdkModifierType mod = GdkModifierType (ev->state);

			mod = GdkModifierType (mod & gtk_accelerator_get_default_mod_mask());
#ifdef GTKOSX
			/* GTK on OS X is currently (February 2012) setting both
			   the Meta and Mod2 bits in the event modifier state if 
			   the Command key is down.

			   gtk_accel_groups_activate() does not invoke any of the logic
			   that gtk_window_activate_key() will that sorts out that stupid
			   state of affairs, and as a result it fails to find a match
			   for the key event and the current set of accelerators.

			   to fix this, if the meta bit is set, remove the mod2 bit
			   from the modifier. this assumes that our bindings use Primary
			   which will have set the meta bit in the accelerator entry.
			*/
			if (mod & GDK_META_MASK) {
				mod = GdkModifierType (mod & ~GDK_MOD2_MASK);
			}
#endif

			if (allow_activating && gtk_accel_groups_activate(G_OBJECT(win), fakekey, mod)) {
				DEBUG_TRACE (DEBUG::Accelerators, "\taccel group activated by fakekey\n");
				return true;
			}
		}
	}

	if (!special_handling_of_unmodified_accelerators || (ev->state & mask)) {

		/* no special handling or there are modifiers in effect: accelerate first */

                DEBUG_TRACE (DEBUG::Accelerators, "\tactivate, then propagate\n");
		DEBUG_TRACE (DEBUG::Accelerators, string_compose ("\tevent send-event:%1 time:%2 length:%3 string:%4 hardware_keycode:%5 group:%6\n",
					ev->send_event, ev->time, ev->length, ev->string, ev->hardware_keycode, ev->group));

		if (allow_activating) {
			DEBUG_TRACE (DEBUG::Accelerators, "\tsending to window\n");
			if (gtk_window_activate_key (win, ev)) {
				DEBUG_TRACE (DEBUG::Accelerators, "\t\thandled\n");
				return true;
			}
		} else {
			DEBUG_TRACE (DEBUG::Accelerators, "\tactivation skipped\n");
		}

                DEBUG_TRACE (DEBUG::Accelerators, "\tnot accelerated, now propagate\n");

		return gtk_window_propagate_key_event (win, ev);
	}

	/* no modifiers, propagate first */

        DEBUG_TRACE (DEBUG::Accelerators, "\tpropagate, then activate\n");

	if (!gtk_window_propagate_key_event (win, ev)) {
                DEBUG_TRACE (DEBUG::Accelerators, "\tpropagation didn't handle, so activate\n");
		if (allow_activating) {
			return gtk_window_activate_key (win, ev);
		} else {
			DEBUG_TRACE (DEBUG::Accelerators, "\tactivation skipped\n");
		}

	} else {
                DEBUG_TRACE (DEBUG::Accelerators, "\thandled by propagate\n");
		return true;
	}

        DEBUG_TRACE (DEBUG::Accelerators, "\tnot handled\n");
	return true;
}

Glib::RefPtr<Gdk::Pixbuf>
get_xpm (std::string name)
{
	if (!xpm_map[name]) {

		SearchPath spath(ARDOUR::ardour_data_search_path());

		spath.add_subdirectory_to_paths("pixmaps");

		std::string data_file_path;

		if(!find_file_in_search_path (spath, name, data_file_path)) {
			fatal << string_compose (_("cannot find XPM file for %1"), name) << endmsg;
		}

		try {
			xpm_map[name] =  Gdk::Pixbuf::create_from_file (data_file_path);
		} catch(const Glib::Error& e)	{
			warning << "Caught Glib::Error: " << e.what() << endmsg;
		}
	}

	return xpm_map[name];
}

std::string
get_icon_path (const char* cname)
{
	string name = cname;
	name += X_(".png");

	SearchPath spath(ARDOUR::ardour_data_search_path());

	spath.add_subdirectory_to_paths("icons");

	std::string data_file_path;

	if (!find_file_in_search_path (spath, name, data_file_path)) {
		fatal << string_compose (_("cannot find icon image for %1 using %2"), name, spath.to_string()) << endmsg;
	}

	return data_file_path;
}

Glib::RefPtr<Gdk::Pixbuf>
get_icon (const char* cname)
{
	Glib::RefPtr<Gdk::Pixbuf> img;
	try {
		img = Gdk::Pixbuf::create_from_file (get_icon_path (cname));
	} catch (const Gdk::PixbufError &e) {
		cerr << "Caught PixbufError: " << e.what() << endl;
	} catch (...) {
		error << string_compose (_("Caught exception while loading icon named %1"), cname) << endmsg;
	}

	return img;
}

string
longest (vector<string>& strings)
{
	if (strings.empty()) {
		return string ("");
	}

	vector<string>::iterator longest = strings.begin();
	string::size_type longest_length = (*longest).length();

	vector<string>::iterator i = longest;
	++i;

	while (i != strings.end()) {

		string::size_type len = (*i).length();

		if (len > longest_length) {
			longest = i;
			longest_length = len;
		}

		++i;
	}

	return *longest;
}

bool
key_is_legal_for_numeric_entry (guint keyval)
{
	/* we assume that this does not change over the life of the process 
	 */

	static int comma_decimal = -1;

	switch (keyval) {
	case GDK_period:
	case GDK_comma:
		if (comma_decimal < 0) {
			std::lconv* lc = std::localeconv();
			if (strchr (lc->decimal_point, ',') != 0) {
				comma_decimal = 1;
			} else {
				comma_decimal = 0;
			}
		}
		break;
	default:
		break;
	}

	switch (keyval) {
	case GDK_decimalpoint:
	case GDK_KP_Separator:
		return true;

	case GDK_period:
		if (comma_decimal) {
			return false;
		} else {
			return true;
		}
		break;
	case GDK_comma:
		if (comma_decimal) {
			return true;
		} else {
			return false;
		}
		break;
	case GDK_minus:
	case GDK_plus:
	case GDK_0:
	case GDK_1:
	case GDK_2:
	case GDK_3:
	case GDK_4:
	case GDK_5:
	case GDK_6:
	case GDK_7:
	case GDK_8:
	case GDK_9:
	case GDK_KP_Add:
	case GDK_KP_Subtract:
	case GDK_KP_Decimal:
	case GDK_KP_0:
	case GDK_KP_1:
	case GDK_KP_2:
	case GDK_KP_3:
	case GDK_KP_4:
	case GDK_KP_5:
	case GDK_KP_6:
	case GDK_KP_7:
	case GDK_KP_8:
	case GDK_KP_9:
	case GDK_Return:
	case GDK_BackSpace:
	case GDK_Delete:
	case GDK_KP_Enter:
	case GDK_Home:
	case GDK_End:
	case GDK_Left:
	case GDK_Right:
		return true;

	default:
		break;
	}

	return false;
}
void
set_pango_fontsize ()
{
	long val = ARDOUR::Config->get_font_scale();

	/* FT2 rendering - used by GnomeCanvas, sigh */

	pango_ft2_font_map_set_resolution ((PangoFT2FontMap*) pango_ft2_font_map_new(), val/1024, val/1024);

	/* Cairo rendering, in case there is any */

	pango_cairo_font_map_set_resolution ((PangoCairoFontMap*) pango_cairo_font_map_get_default(), val/1024);
}

void
reset_dpi ()
{
	long val = ARDOUR::Config->get_font_scale();
	set_pango_fontsize ();
	/* Xft rendering */

	gtk_settings_set_long_property (gtk_settings_get_default(),
					"gtk-xft-dpi", val, "ardour");
	DPIReset();//Emit Signal
}

void
resize_window_to_proportion_of_monitor (Gtk::Window* window, int max_width, int max_height)
{
	Glib::RefPtr<Gdk::Screen> screen = window->get_screen ();
	Gdk::Rectangle monitor_rect;
	screen->get_monitor_geometry (0, monitor_rect);

	int const w = std::min (int (monitor_rect.get_width() * 0.8), max_width);
	int const h = std::min (int (monitor_rect.get_height() * 0.8), max_height);

	window->resize (w, h);
}


/** Replace _ with __ in a string; for use with menu item text to make underscores displayed correctly */
string
escape_underscores (string const & s)
{
	string o;
	string::size_type const N = s.length ();

	for (string::size_type i = 0; i < N; ++i) {
		if (s[i] == '_') {
			o += "__";
		} else {
			o += s[i];
		}
	}

	return o;
}

/** Replace < and > with &lt; and &gt; respectively to make < > display correctly in markup strings */
string
escape_angled_brackets (string const & s)
{
	string o = s;
	boost::replace_all (o, "<", "&lt;");
	boost::replace_all (o, ">", "&gt;");
	return o;
}

Gdk::Color
unique_random_color (list<Gdk::Color>& used_colors)
{
  	Gdk::Color newcolor;

	while (1) {

		/* avoid neon/glowing tones by limiting them to the
		   "inner section" (paler) of a color wheel/circle.
		*/

		const int32_t max_saturation = 48000; // 65535 would open up the whole color wheel

		newcolor.set_red (random() % max_saturation);
		newcolor.set_blue (random() % max_saturation);
		newcolor.set_green (random() % max_saturation);

		if (used_colors.size() == 0) {
			used_colors.push_back (newcolor);
			return newcolor;
		}

		for (list<Gdk::Color>::iterator i = used_colors.begin(); i != used_colors.end(); ++i) {
		  Gdk::Color c = *i;
			float rdelta, bdelta, gdelta;

			rdelta = newcolor.get_red() - c.get_red();
			bdelta = newcolor.get_blue() - c.get_blue();
			gdelta = newcolor.get_green() - c.get_green();

			if (sqrt (rdelta*rdelta + bdelta*bdelta + gdelta*gdelta) > 25.0) {
				used_colors.push_back (newcolor);
				return newcolor;
			}
		}

		/* XXX need throttle here to make sure we don't spin for ever */
	}
}<|MERGE_RESOLUTION|>--- conflicted
+++ resolved
@@ -395,11 +395,7 @@
 	ev.state = 0;
 	ev.keyval = keyval;
 	ev.length = 0;
-<<<<<<< HEAD
 	ev.string = (const gchar*) "";
-=======
-	ev.string = "";
->>>>>>> 38e4f7bd
 	ev.hardware_keycode = keymapkey[0].keycode;
 	ev.group = keymapkey[0].group;
 	g_free(keymapkey);
