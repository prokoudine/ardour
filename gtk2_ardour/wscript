#!/usr/bin/env python
from waflib.extras import autowaf as autowaf
from waflib import Options, TaskGen
import waflib.Logs as Logs, waflib.Utils as Utils
import os
import sys
import re
import time
from waflib.Task import Task

I18N_PACKAGE = 'gtk2_ardour3'

# Mandatory variables
top = '.'
out = 'build'

path_prefix = 'gtk2_ardour/'

gtk2_ardour_sources = [
        'about.cc',
        'actions.cc',
        'add_route_dialog.cc',
        'ambiguous_file_dialog.cc',
        'analysis_window.cc',
        'ardour_button.cc',
        'ardour_dialog.cc',
        'ardour_ui.cc',
        'ardour_ui2.cc',
        'ardour_ui_dependents.cc',
        'ardour_ui_dialogs.cc',
        'ardour_ui_ed.cc',
        'ardour_ui_mixer.cc',
        'ardour_ui_options.cc',
        'ardour_window.cc',
        'audio_clock.cc',
        'audio_region_editor.cc',
        'audio_region_view.cc',
        'audio_streamview.cc',
        'audio_time_axis.cc',
        'automation_controller.cc',
        'automation_line.cc',
        'automation_region_view.cc',
        'automation_streamview.cc',
        'automation_time_axis.cc',
        'axis_view.cc',
        'big_clock_window.cc',
        'bundle_manager.cc',
        'button_joiner.cc',
        'clock_group.cc',
        'configinfo.cc',
        'control_point.cc',
        'control_point_dialog.cc',
        'curvetest.cc',
        'debug.cc',
        'edit_note_dialog.cc',
        'editing.cc',
        'editor.cc',
        'editor_actions.cc',
        'editor_audio_import.cc',
        'editor_audiotrack.cc',
        'editor_canvas.cc',
        'editor_canvas_events.cc',
        'editor_component.cc',
        'editor_cursors.cc',
        'editor_drag.cc',
        'editor_route_groups.cc',
        'editor_export_audio.cc',
        'editor_group_tabs.cc',
        'editor_keys.cc',
        'editor_locations.cc',
        'editor_markers.cc',
        'editor_mixer.cc',
        'editor_mouse.cc',
        'editor_ops.cc',
        'editor_regions.cc',
        'editor_routes.cc',
        'editor_rulers.cc',
        'editor_selection.cc',
        'editor_snapshots.cc',
        'editor_summary.cc',
        'editor_tempodisplay.cc',
        'editor_timefx.cc',
        'engine_dialog.cc',
        'enums.cc',
        'export_channel_selector.cc',
        'export_dialog.cc',
        'export_file_notebook.cc',
        'export_filename_selector.cc',
        'export_format_dialog.cc',
        'export_format_selector.cc',
        'export_preset_selector.cc',
        'export_timespan_selector.cc',
        'fft.cc',
        'fft_graph.cc',
        'fft_result.cc',
        'sfdb_freesound_mootcher.cc',
        'gain_meter.cc',
        'generic_pluginui.cc',
        'ghostregion.cc',
        'global_port_matrix.cc',
        'group_tabs.cc',
        'gtk-custom-hruler.c',
        'gtk-custom-ruler.c',
        'gtk_pianokeyboard.c',
        'gui_object.cc',
        'insert_time_dialog.cc',
        'interthread_progress_window.cc',
        'io_selector.cc',
        'hit.cc',
        'keyboard.cc',
        'keyeditor.cc',
        'latency_gui.cc',
        'led.cc',
        'level_meter.cc',
        'location_ui.cc',
        'main.cc',
        'main_clock.cc',
        'marker.cc',
        'midi_automation_line.cc',
        'midi_channel_dialog.cc',
        'midi_channel_selector.cc',
        'midi_cut_buffer.cc',
        'midi_export_dialog.cc',
        'midi_list_editor.cc',
        'midi_port_dialog.cc',
        'midi_region_view.cc',
        'midi_scroomer.cc',
        'midi_selection.cc',
        'midi_streamview.cc',
        'midi_time_axis.cc',
        'midi_tracer.cc',
        'midi_velocity_dialog.cc',
        'missing_file_dialog.cc',
        'missing_plugin_dialog.cc',
        'mixer_actor.cc',
        'mixer_group_tabs.cc',
        'mixer_strip.cc',
        'mixer_ui.cc',
        'meterbridge.cc',
        'meter_strip.cc',
        'meter_patterns.cc',
        'monitor_section.cc',
        'mono_panner.cc',
        'mono_panner_editor.cc',
        'mouse_cursors.cc',
        'nag.cc',
        'new_plugin_preset_dialog.cc',
        'normalize_dialog.cc',
        'note.cc',
        'note_base.cc',
        'note_player.cc',
        'nsm.cc',
        'nsmclient.cc',
        'option_editor.cc',
        'opts.cc',
        'panner2d.cc',
        'panner_editor.cc',
        'panner_interface.cc',
        'panner_ui.cc',
        'patch_change.cc',
        'piano_roll_header.cc',
        'pingback.cc',
        'playlist_selector.cc',
        'plugin_eq_gui.cc',
        'plugin_selector.cc',
        'plugin_ui.cc',
        'port_group.cc',
        'port_insert_ui.cc',
        'port_matrix.cc',
        'port_matrix_body.cc',
        'port_matrix_column_labels.cc',
        'port_matrix_component.cc',
        'port_matrix_grid.cc',
        'port_matrix_labels.cc',
        'port_matrix_row_labels.cc',
        'processor_box.cc',
        'patch_change_dialog.cc',
        'progress_reporter.cc',
        'prompter.cc',
        'public_editor.cc',
        'quantize_dialog.cc',
        'rc_option_editor.cc',
        'region_editor.cc',
        'region_gain_line.cc',
        'region_layering_order_editor.cc',
        'region_selection.cc',
        'region_view.cc',
        'return_ui.cc',
        'rhythm_ferret.cc',
        'route_group_dialog.cc',
        'route_group_menu.cc',
        'route_params_ui.cc',
        'route_processor_selection.cc',
        'route_time_axis.cc',
        'route_ui.cc',
        'search_path_option.cc',
        'selection.cc',
        'send_ui.cc',
        'session_dialog.cc',
        'session_import_dialog.cc',
        'session_metadata_dialog.cc',
        'session_option_editor.cc',
        'sfdb_ui.cc',
        'shuttle_control.cc',
        'splash.cc',
        'speaker_dialog.cc',
        'startup.cc',
        'step_editor.cc',
        'step_entry.cc',
        'stereo_panner.cc',
        'stereo_panner_editor.cc',
        'streamview.cc',
        'strip_silence_dialog.cc',
        'sys_ex.cc',
        'tape_region_view.cc',
        'tempo_dialog.cc',
        'tempo_lines.cc',
        'theme_manager.cc',
        'time_axis_view.cc',
        'time_axis_view_item.cc',
        'time_fx_dialog.cc',
        'time_info_box.cc',
        'time_selection.cc',
        'track_selection.cc',
        'track_view_list.cc',
        'transpose_dialog.cc',
        'ui_config.cc',
        'utils.cc',
        'verbose_cursor.cc',
        'version.cc',
        'visibility_group.cc',
        'volume_controller.cc',
        'window_manager.cc',
# video-timeline related sources:
        'video_image_frame.cc',
        'add_video_dialog.cc',
        'editor_videotimeline.cc',
        'video_timeline.cc',
        'system_exec.cc',
        'video_monitor.cc',
        'transcode_ffmpeg.cc',
        'transcode_video_dialog.cc',
        'video_server_dialog.cc',
        'utils_videotl.cc',
        'export_video_dialog.cc',
        'export_video_infobox.cc'
]

def options(opt):
    autowaf.set_options(opt)

def configure(conf):
    conf.load('misc')
    conf.load('compiler_cxx')
    # we don't use hard-coded micro versions with ardour, so hard code it to zero
    autowaf.build_version_files(
        path_prefix + 'version.h',
        path_prefix + 'version.cc',
        'gtk2_ardour', conf.env['MAJOR'], conf.env['MINOR'], 0)
    autowaf.configure(conf)

    if re.search ("linux", sys.platform) != None:
        autowaf.check_pkg(conf, 'alsa', uselib_store='ALSA')

    # TODO: Insert a sanity check for on OS X to ensure CoreAudio is present

    autowaf.check_pkg(conf, 'fftw3f', uselib_store='FFTW3F',
                      mandatory=True)
    autowaf.check_pkg(conf, 'flac', uselib_store='FLAC',
                      atleast_version='1.2.1')
    autowaf.check_pkg(conf, 'gthread-2.0', uselib_store='GTHREAD',
                      atleast_version='2.10.1')
    autowaf.check_pkg(conf, 'gtk+-2.0', uselib_store='GTK',
                      atleast_version='2.18')
    autowaf.check_pkg(conf, 'gtkmm-2.4', uselib_store='GTKMM',
                      atleast_version='2.18')
    autowaf.check_pkg(conf, 'ogg', uselib_store='OGG', atleast_version='1.1.2')
    autowaf.check_pkg(conf, 'x11', uselib_store='X11', atleast_version='1.1', mandatory=False)
    autowaf.check_pkg(conf, 'fontconfig', uselib_store='FONTCONFIG')

    conf.write_config_header('gtk2ardour-config.h', remove=False)

    # Boost headers
    autowaf.check_header(conf, 'cxx', 'boost/shared_ptr.hpp')
    autowaf.check_header(conf, 'cxx', 'boost/weak_ptr.hpp')

# Add a waf `feature' to allow compilation of things using winegcc
from waflib.TaskGen import feature
@feature("wine")
def set_winegcc(self):
    self.env.LINK_CXX = self.env.LINK_CC = 'wineg++'
    self.env.CC = 'winegcc'

def _doPyp(infileName, deps = False):
    outStr = ''
    out = []
    re_spaces = re.compile("\s+")

    if infileName == '-':
        fd = sys.stdin
    else:
        fd = open(infileName)
    inLines = fd.readlines()
    if fd != sys.stdin:
        fd.close()
        

    for line in inLines:
        bits = re_spaces.split(line)
        if bits[0] == '##include':
            incName = bits[1]
            if (deps):
                out += [ incName ]
            else:
                # assume included file comes from same place as source file
                incName = os.path.join (os.path.dirname (infileName), incName);
                outStr += _doPyp(incName)
        else:
            if not deps:
                outStr += line

    # done
    if deps:
        return out
    else:
        return outStr

def include_processor(task):
    infileName = task.inputs[0].srcpath()
    outfileName = os.path.join(out, task.outputs[0].bldpath())
    fdOut = open (outfileName, "w")
    fdOut.write (_doPyp(infileName))
    fdOut.close ()


def build_color_scheme(path, prefix):
    f = open (path, 'r')
    color_scheme = ''
    for line in f:
        if re.search ('^#@color', line):
            line.strip() # remove newline
            words = line.split()
            if len(color_scheme):
                color_scheme += ';'
            color_scheme += prefix
            color_scheme += '_'
            color_scheme += words[1]
            color_scheme += ':'
            color_scheme += words[2]
    f.close()
    return color_scheme

def build(bld):

    VERSION = "%s.%s" % (bld.env['MAJOR'], bld.env['MINOR'])

    if bld.is_defined('WINDOWS_VST_SUPPORT'):
        # If we require VST support we build a stub main() and the FST library
        # here using winegcc, and link it to the GTK front-end library
        obj = bld (features = 'cxx c cxxprogram wine')
        obj.source = (
            '../libs/fst/fst.c',
            '../libs/fst/fstinfofile.c',
            '../libs/fst/vsti.c',
            '../libs/fst/vstwin.c',
            '../vst/winmain.c',
            )
        #
        # XXX do we really need to explicitly link to all of these for the wine executable?
        #
        obj.use          = [ 'libpbd',
                             'libmidipp',
                             'libardour',
                             'libardour_cp',
                             'libtimecode',
                             'libmidipp',
                             'libgtk2_ardour',
                             'libgtkmm2ext',
<<<<<<< HEAD
                             'libcanvas'
=======
>>>>>>> dc787876
                             ]
        obj.target = 'ardour-' + bld.env['VERSION'] + '-vst.exe.so'
        obj.includes  = [ '../libs/fst', '.' ]
        obj.linkflags = ['-mwindows', '-Wl,--export-dynamic']
        obj.defines = ['_POSIX_SOURCE', 'USE_WS_PREFIX']
        obj.install_path = os.path.join(bld.env['LIBDIR'], 'ardour3')
        # end of the wine executable

        # now the shared library containing the GTK GUI for ardour
        obj = bld (features = 'cxx c cxxshlib')
        obj.source    = gtk2_ardour_sources
        obj.includes  = [ '../libs/fst', '.' ]
        obj.name      = 'libgtk2_ardour'
        obj.target    = 'gtk2_ardour'
    else:
        # just the normal executable version of the GTK GUI
        obj = bld (features = 'cxx c cxxprogram')
        obj.source    = gtk2_ardour_sources
        obj.target = 'ardour-' + bld.env['VERSION']
        obj.includes = ['.']
<<<<<<< HEAD
        obj.use      = [ 'libpbd',
                         'libardour',
                         'libardour_cp',
                         'libtimecode',
                         'libmidipp',
                         'libgtk2_ardour',
                         'libgtkmm2ext',
                         'libcanvas',
                       ]
=======

    # at this point, "obj" refers to either the normal native executable
    # OR the shared library built for use with wine on linux.

    obj.use      = [ 'libpbd',
                     'libardour',
                     'libardour_cp',
                     'libtimecode',
                     'libmidipp',
                     'libgtkmm2ext',
                     ]
>>>>>>> dc787876

    # continue with setup of obj, which could be a shared library
    # or an executable.

    obj.install_path = os.path.join(bld.env['LIBDIR'], 'ardour3')
    obj.uselib       = 'UUID FLAC FONTCONFIG GLIBMM GTHREAD GTK OGG CURL DL'
    obj.uselib       += ' GTKMM GNOMECANVASMM GNOMECANVAS FFTW3F'
    obj.uselib       += ' AUDIOUNITS OSX GTKOSX LO '

    if bld.is_defined('USE_EXTERNAL_LIBS'):
        obj.uselib += ' TAGLIB'
    else:
        obj.use += ('libtaglib')
    if sys.platform == 'darwin':
        obj.uselib += ' AUDIOUNITS OSX GTKOSX'
        obj.use    += ' libappleutility'
    obj.defines     = [
        'PACKAGE="' + I18N_PACKAGE + '"',
        'VERSIONSTRING="' + bld.env['VERSION'] + '"',
        'DATA_DIR="' + os.path.normpath(bld.env['DATADIR']) + '"',
        'CONFIG_DIR="' + os.path.normpath(bld.env['SYSCONFDIR']) + '"',
        'LOCALEDIR="' + os.path.join(os.path.normpath(bld.env['DATADIR']), 'locale') + '"',
        'PROGRAM_NAME="' + bld.env['PROGRAM_NAME'] + '"'
        ]
    obj.includes += ['../libs']

    if bld.is_defined('HAVE_SUIL'):
        obj.source += [ 'lv2_plugin_ui.cc' ]
        obj.use += [ 'SUIL' ]

    if bld.is_defined('NEED_INTL'):
        obj.linkflags = ' -lintl'

    if bld.is_defined('WINDOWS_VST_SUPPORT'):
        obj.source += [ 'windows_vst_plugin_ui.cc' ]
        obj.defines += [ 'WINDOWS_VST_SUPPORT' ]
        obj.use += [ 'X11' ]
        
    if bld.is_defined('LXVST_SUPPORT'):
        obj.source += [ 'linux_vst_gui_support.cc', 'lxvst_plugin_ui.cc' ]
        obj.defines += [ 'LXVST_SUPPORT' ]
        obj.use += [ 'X11' ]

    if bld.is_defined('WINDOWS_VST_SUPPORT') or bld.is_defined('LXVST_SUPPORT'):
        obj.source += [ 'vst_plugin_ui.cc' ]
        
    if bld.is_defined('PHONE_HOME'):
        obj.defines += [ 'PHONE_HOME' ]

    if bld.is_defined('HAVE_COREAUDIO'):
        TaskGen.task_gen.mappings['.mm'] = TaskGen.task_gen.mappings['.cc']
        obj.source += [ 'cocoacarbon.mm' ]
        obj.use += ' libappleutility '

    if bld.is_defined('AUDIOUNIT_SUPPORT'):
        obj.source += [ 'au_pluginui.mm' ]

    # Wrappers

    wrapper_subst_dict = {
            'INSTALL_PREFIX' : bld.env['PREFIX'],
            'LIBDIR'         : os.path.normpath(bld.env['LIBDIR']),
            'DATADIR'        : os.path.normpath(bld.env['DATADIR']),
            'SYSCONFDIR'     : os.path.normpath(bld.env['SYSCONFDIR']),
            'LIBS'           : 'build/libs',
            'VERSION'        : bld.env['VERSION'],
            'EXECUTABLE'     : 'build/gtk2_ardour/ardour-' + bld.env['VERSION']
    }

    def set_subst_dict(obj, dict):
        for i in dict:
            setattr(obj, i, dict[i])

    obj              = bld(features = 'subst', rule= 'chmod 0755 ${TGT}')
    obj.source       = 'ardev_common.sh.in'
    obj.target       = 'ardev_common_waf.sh'
    obj.chmod        = Utils.O755
    obj.dict         = wrapper_subst_dict
    set_subst_dict(obj, wrapper_subst_dict)

    obj              = bld(features = 'subst')
    obj.source       = 'ardour.sh.in'
    obj.target       = 'ardour3'
    obj.chmod        = Utils.O755
    obj.dict         = wrapper_subst_dict
    obj.install_path = bld.env['BINDIR']
    set_subst_dict(obj, wrapper_subst_dict)

    if bld.is_defined('WINDOWS_VST_SUPPORT'):
        obj              = bld(features = 'subst')
        obj.source       = '../vst/ardourvst.in'
        obj.target       = 'ardourvst3'
        obj.chmod        = Utils.O755
        obj.dict         = wrapper_subst_dict
        obj.install_path = bld.env['BINDIR']
        set_subst_dict(obj, wrapper_subst_dict)

    # Font configuration

    dark_rc_subst_dict = {}
    light_rc_subst_dict = {}
    font_sizes      = {}
    base_font       = ""

    # Set up font sizes
    if bld.is_defined('GTKOSX'): # OS X fonts
        basefont = ""
        font_sizes = {
                'SMALLER' : '9',
                'SMALL' : '10',
                'NORMAL' : '11',
                'BIG' : '13',
                'BIGGER' : '17',
                'LARGE' : '18',
                'LARGER' : '28',
                'HUGER' : '36',
                'MASSIVE' : '60',
        }
        
        # There is no acceptable monospace font available on older versions of OS X
        # and no API on those versions to load TTF files that will work with 
        # GTK/fontconfig/pango.
        #
        # In addition, the ArdourMono font gets clipped for some reason on OS X
        #
        # Moreover, Lucida Grande just seems to work even though it is not monospace
        # so just use it.
        #
        font_names = {
            'MONOSPACE' : 'Lucida Grande',
        }
    else: # Linux/X11 fonts
        basefont = '' # unspecified - use system defaults
        font_sizes = {
                'SMALLER' : '8',
                'SMALL' : '9',
                'NORMAL' : '10',
                'BIG' : '14',
                'BIGGER' : '17',
                'LARGE' : '18',
                'LARGER' : '24',
                'HUGER' : '34',
                'MASSIVE' : '60',
        }
        font_names = {
                'MONOSPACE' : 'ArdourMono',
        }

    # Set up font substitution dictionary
    # @FONT_XXXX@
    for style in ['', 'BOLD', 'ITALIC']:
        for sizename,points in iter(font_sizes.items()):
            if (len (style)):
                key = "_".join (['FONT',style,sizename])
                fontstyle = " ".join ([basefont,style.lower(),points])
            else:
                key = "_".join (['FONT',sizename])
                fontstyle = " ".join ([basefont,points])

            dark_rc_subst_dict[key] = fontstyle
            light_rc_subst_dict[key] = fontstyle

    # @FONT_SIZE_XXXX@
    for sizename,points in iter(font_sizes.items()):
            key = "_".join (['FONT_SIZE',sizename])
            dark_rc_subst_dict[key] = points
            light_rc_subst_dict[key] = points

    # various font names, eg @BOLD_MONOSPACE@
    for font_sym,text in iter(font_names.items()):
        key = font_sym
        dark_rc_subst_dict[key] = text
        light_rc_subst_dict[key] = text

    # RC files
    dark_rc_subst_dict['COLOR_SCHEME'] = build_color_scheme(
        'gtk2_ardour/ardour3_ui_dark.rc.in', 'ARDOUR_DARK')
    dark_rc_subst_dict['COLPREFIX'] = 'ARDOUR_DARK'
    light_rc_subst_dict['COLOR_SCHEME'] = build_color_scheme(
        'gtk2_ardour/ardour3_ui_light.rc.in', 'ARDOUR_LIGHT')
    light_rc_subst_dict['COLPREFIX'] = 'ARDOUR_LIGHT'

    obj              = bld(features = 'subst')
    obj.source       = [ 'ardour3_ui_dark.rc.in' ]
    obj.target       = 'ardour3_ui_dark.rc.pre'
    obj.install_path = None
    set_subst_dict(obj, dark_rc_subst_dict)

    obj              = bld(features = 'subst')
    obj.source       = [ 'ardour3_ui_light.rc.in' ]
    obj.target       = 'ardour3_ui_light.rc.pre'
    obj.install_path = None
    set_subst_dict(obj, light_rc_subst_dict)

    obj              = bld(features = 'subst')
    obj.source       = [ 'ardour3_styles.rc.in' ]
    obj.target       = 'ardour3_dark_styles.rc'
    obj.install_path = None
    set_subst_dict(obj, dark_rc_subst_dict)

    obj              = bld(features = 'subst')
    obj.source       = [ 'ardour3_styles.rc.in' ]
    obj.target       = 'ardour3_light_styles.rc'
    obj.install_path = None
    set_subst_dict(obj, light_rc_subst_dict)

    obj              = bld(features = 'subst')
    obj.source       = [ 'ardour3_fonts.rc.in' ]
    obj.target       = 'ardour3_dark_fonts.rc'
    obj.install_path = None
    set_subst_dict(obj, dark_rc_subst_dict)

    obj              = bld(features = 'subst')
    obj.source       = [ 'ardour3_fonts.rc.in' ]
    obj.target       = 'ardour3_light_fonts.rc'
    obj.install_path = None
    set_subst_dict(obj, light_rc_subst_dict)

    obj              = bld(rule = 'cp ${SRC} ${TGT}')
    obj.source       = [ 'ardour3_widget_list.rc' ]
    obj.target       = 'ardour3_widgets.rc'
    obj.install_path = None

    obj = bld (rule = include_processor)
    obj.source = [ 'ardour3_ui_dark.rc.pre' ]
    # find and add all ##include dependencies as sources
    obj.source += _doPyp (bld.path.find_resource ('ardour3_ui_dark.rc.in').srcpath(), True)
    obj.target = 'ardour3_ui_dark.rc'
    obj.install_path = '${SYSCONFDIR}/ardour3'

    obj = bld (rule = include_processor)
    obj.source = [ 'ardour3_ui_light.rc.pre' ]
    # find and add all ##include dependencies as sources
    obj.source += _doPyp (bld.path.find_resource ('ardour3_ui_light.rc.in').srcpath(), True)
    obj.target = 'ardour3_ui_light.rc'
    obj.install_path = '${SYSCONFDIR}/ardour3'

    # Menus
    menus_argv = []
    if bld.is_defined('GTKOSX'):
        menus_argv = [ '-E', '-P', '-DGTKOSX' ]
    else:
        menus_argv = [ '-E', '-P' ]

    obj = bld(features = 'command-output')
    obj.command = 'cpp'
    obj.command_is_external = True
    obj.no_inputs = True
    obj.argv = menus_argv
    obj.stdin = 'ardour.menus.in'
    obj.stdout = 'ardour.menus'
    obj.dep_vars = ['GTKOSX']
    bld.install_files(os.path.join(bld.env['SYSCONFDIR'], 'ardour3'),
                      'ardour.menus')

    # Keybindings

    # 'SAE-de-keypad', 'SAE-de-nokeypad', 'SAE-us-keypad',
    # 'SAE-us-nokeypad', 'ergonomic-us'

    for b in [ 'mnemonic-us' ] :
        obj = bld(
            target = b + '.bindings',
            source = b + '.bindings.in',
            rule = '../tools/fmt-bindings --platform="%s" --winkey="%s" --accelmap <${SRC} >${TGT}' % (sys.platform, bld.env['WINDOWS_KEY'] )
            )
        obj.install_path = os.path.join(bld.env['SYSCONFDIR'], 'ardour3')

    # not modified at present
    bld.install_files(os.path.join(bld.env['SYSCONFDIR'], 'ardour3'),
                      'step_editing.bindings')
    bld.install_files(os.path.join(bld.env['SYSCONFDIR'], 'ardour3'),
                      'mixer.bindings')

    # Icons/Images
    bld.install_files('${DATADIR}/ardour3/icons', bld.path.ant_glob('icons/*.png'))
    bld.install_files('${DATADIR}/ardour3/pixmaps', bld.path.ant_glob('pixmaps/*.xpm'))
    bld.install_files('${DATADIR}/ardour3', 'splash.png')
    bld.install_files('${DATADIR}/ardour3', 'ArdourMono.ttf')

    # Default UI configuration
    bld.install_files('${SYSCONFDIR}/ardour3', 'ardour3_ui_default.conf')

    # Default export stuff
    bld.install_files('${SYSCONFDIR}/ardour3/export', bld.path.ant_glob('export/*.format'))

    # i18n
    if bld.is_defined('ENABLE_NLS'):
        mo_files = bld.path.ant_glob('po/*.mo')
        for mo in mo_files:
            lang = os.path.basename(mo.srcpath()).replace('.mo', '')
            bld.install_as(os.path.join(bld.env['PREFIX'], 'share', 'locale',
                                        lang, 'LC_MESSAGES', I18N_PACKAGE + '.mo'),
                           mo)

def i18n(bld):
    autowaf.build_i18n(bld, top, 'gtk2_ardour', I18N_PACKAGE, gtk2_ardour_sources,
                       'Paul Davis')

def i18n_pot(bld):
    autowaf.build_i18n_pot(bld, top, 'gtk2_ardour', I18N_PACKAGE, gtk2_ardour_sources,
                       'Paul Davis')

def i18n_po(bld):
    autowaf.build_i18n_po(bld, top, 'gtk2_ardour', I18N_PACKAGE, gtk2_ardour_sources,
                       'Paul Davis')

def i18n_mo(bld):
    autowaf.build_i18n_mo(bld, top, 'gtk2_ardour', I18N_PACKAGE, gtk2_ardour_sources,
                       'Paul Davis')<|MERGE_RESOLUTION|>--- conflicted
+++ resolved
@@ -376,10 +376,7 @@
                              'libmidipp',
                              'libgtk2_ardour',
                              'libgtkmm2ext',
-<<<<<<< HEAD
                              'libcanvas'
-=======
->>>>>>> dc787876
                              ]
         obj.target = 'ardour-' + bld.env['VERSION'] + '-vst.exe.so'
         obj.includes  = [ '../libs/fst', '.' ]
@@ -400,17 +397,6 @@
         obj.source    = gtk2_ardour_sources
         obj.target = 'ardour-' + bld.env['VERSION']
         obj.includes = ['.']
-<<<<<<< HEAD
-        obj.use      = [ 'libpbd',
-                         'libardour',
-                         'libardour_cp',
-                         'libtimecode',
-                         'libmidipp',
-                         'libgtk2_ardour',
-                         'libgtkmm2ext',
-                         'libcanvas',
-                       ]
-=======
 
     # at this point, "obj" refers to either the normal native executable
     # OR the shared library built for use with wine on linux.
@@ -421,8 +407,8 @@
                      'libtimecode',
                      'libmidipp',
                      'libgtkmm2ext',
+                     'libcanvas',
                      ]
->>>>>>> dc787876
 
     # continue with setup of obj, which could be a shared library
     # or an executable.
