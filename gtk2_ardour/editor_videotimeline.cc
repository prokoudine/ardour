--- conflicted
+++ resolved
@@ -125,12 +125,8 @@
 				break;
 		}
 	}
-<<<<<<< HEAD
-	ExportVideoDialog dialog (*this, _session);
-	dialog.run();
-=======
 	ExportVideoDialog dialog (_session, get_selection().time);
 	Gtk::ResponseType r = (Gtk::ResponseType) dialog.run();
->>>>>>> f5191e62
+	(void) r; // keep gcc quiet
 	dialog.hide();
 }