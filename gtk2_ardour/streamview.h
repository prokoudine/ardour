/*
    Copyright (C) 2001, 2006 Paul Davis 

    This program is free software; you can redistribute it and/or modify
    it under the terms of the GNU General Public License as published by
    the Free Software Foundation; either version 2 of the License, or
    (at your option) any later version.

    This program is distributed in the hope that it will be useful,
    but WITHOUT ANY WARRANTY; without even the implied warranty of
    MERCHANTABILITY or FITNESS FOR A PARTICULAR PURPOSE.  See the
    GNU General Public License for more details.

    You should have received a copy of the GNU General Public License
    along with this program; if not, write to the Free Software
    Foundation, Inc., 675 Mass Ave, Cambridge, MA 02139, USA.
*/

#ifndef __ardour_streamview_h__
#define __ardour_streamview_h__

#include <list>
#include <map>
#include <cmath>

#include <ardour/location.h>
#include "enums.h"
#include "simplerect.h"
#include "canvas.h"
#include "color.h"

namespace Gdk {
	class Color;
}

namespace ARDOUR {
	class Route;
	class Diskstream;
	class Crossfade;
	class PeakData;
	class Region;
	class Source;
}

struct RecBoxInfo {
	ArdourCanvas::SimpleRect* rectangle;
	nframes_t            start;
	nframes_t            length;
};

class PublicEditor;
class Selectable;
class RouteTimeAxisView;
class RegionView;
class RegionSelection;
class CrossfadeView;
class Selection;

class StreamView : public sigc::trackable
{
public:
	virtual ~StreamView ();

	RouteTimeAxisView& trackview() { return _trackview; }

	void attach ();

	void set_zoom_all();

	int set_position (gdouble x, gdouble y);
	virtual int set_height (gdouble);

	virtual int set_samples_per_unit (gdouble spp);
	gdouble     get_samples_per_unit () { return _samples_per_unit; }

	ArdourCanvas::Item* canvas_item() { return canvas_group; }

	enum ColorTarget {
		RegionColor,
		StreamBaseColor
	};

	Gdk::Color get_region_color () const { return region_color; }
	void       apply_color (Gdk::Color&, ColorTarget t);

	RegionView*  find_view (boost::shared_ptr<const ARDOUR::Region>);
	void         foreach_regionview (sigc::slot<void,RegionView*> slot);

	void set_selected_regionviews (RegionSelection&);
	void get_selectables (nframes_t start, nframes_t end, list<Selectable* >&);
	void get_inverted_selectables (Selection&, list<Selectable* >& results);

	void add_region_view (boost::shared_ptr<ARDOUR::Region>);
	void region_layered (RegionView*);
	
	sigc::signal<void,RegionView*> RegionViewAdded;

protected:
	StreamView (RouteTimeAxisView&);
	
//private: (FIXME?)

	void         transport_changed();
	void         rec_enable_changed();
	void         sess_rec_enable_changed();
	virtual void setup_rec_box () = 0;
	void         update_rec_box ();
	virtual void update_rec_regions () = 0;
	
	virtual void add_region_view_internal (boost::shared_ptr<ARDOUR::Region>, bool wait_for_waves) = 0;
	virtual void remove_region_view (boost::weak_ptr<ARDOUR::Region> );
	//void         remove_rec_region (boost::shared_ptr<ARDOUR::Region>); (unused)

	void         display_diskstream (boost::shared_ptr<ARDOUR::Diskstream>);
	virtual void undisplay_diskstream ();
	virtual void redisplay_diskstream () = 0;
	void         diskstream_changed ();
	
	virtual void playlist_changed (boost::shared_ptr<ARDOUR::Diskstream>);
	virtual void playlist_modified ();
	
	virtual void color_handler (ColorID, uint32_t) = 0;


	RouteTimeAxisView&        _trackview;
	ArdourCanvas::Group*      canvas_group;
	ArdourCanvas::SimpleRect* canvas_rect; /* frame around the whole thing */

	typedef list<RegionView* > RegionViewList;
	RegionViewList  region_views;

	double _samples_per_unit;

	sigc::connection       screen_update_connection;
	vector<RecBoxInfo>     rec_rects;
	list<boost::shared_ptr<ARDOUR::Region> > rec_regions;
	bool                   rec_updating;
	bool                   rec_active;
	bool                   use_rec_regions;
	
	Gdk::Color region_color;      ///< Contained region color
	uint32_t   stream_base_color; ///< Background color

	vector<sigc::connection> playlist_connections;
	sigc::connection         playlist_change_connection;
<<<<<<< HEAD
=======
	
	list<sigc::connection>                       rec_data_ready_connections;
	jack_nframes_t                               last_rec_data_frame;
	map<boost::shared_ptr<ARDOUR::Source>, bool> rec_data_ready_map;
>>>>>>> 7f64e5ac
};

#endif /* __ardour_streamview_h__ */
<|MERGE_RESOLUTION|>--- conflicted
+++ resolved
@@ -143,13 +143,10 @@
 
 	vector<sigc::connection> playlist_connections;
 	sigc::connection         playlist_change_connection;
-<<<<<<< HEAD
-=======
 	
 	list<sigc::connection>                       rec_data_ready_connections;
 	jack_nframes_t                               last_rec_data_frame;
 	map<boost::shared_ptr<ARDOUR::Source>, bool> rec_data_ready_map;
->>>>>>> 7f64e5ac
 };
 
 #endif /* __ardour_streamview_h__ */
