--- conflicted
+++ resolved
@@ -27,13 +27,8 @@
 
 class EditNoteDialog : public ArdourDialog
 {
-<<<<<<< HEAD
 public:
-	EditNoteDialog (MidiRegionView *, std::set<NoteBase*>);
-=======
-  public:
-	EditNoteDialog (MidiRegionView *, std::set<Gnome::Canvas::CanvasNoteEvent*>);
->>>>>>> 3973ce81
+        EditNoteDialog (MidiRegionView* rv, set<NoteBase*> n);
 
         void done (int);
     
