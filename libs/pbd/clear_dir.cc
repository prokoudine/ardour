/*
    Copyright (C) 2012 Paul Davis 

    This program is free software; you can redistribute it and/or modify
    it under the terms of the GNU General Public License as published by
    the Free Software Foundation; either version 2 of the License, or
    (at your option) any later version.

    This program is distributed in the hope that it will be useful,
    but WITHOUT ANY WARRANTY; without even the implied warranty of
    MERCHANTABILITY or FITNESS FOR A PARTICULAR PURPOSE.  See the
    GNU General Public License for more details.

    You should have received a copy of the GNU General Public License
    along with this program; if not, write to the Free Software
    Foundation, Inc., 675 Mass Ave, Cambridge, MA 02139, USA.

*/

#ifdef COMPILER_MSVC
#include <io.h>      // Microsoft's nearest equivalent to <unistd.h>
using PBD::readdir;
using PBD::opendir;
using PBD::closedir;
#else
#include <dirent.h>
#include <unistd.h>
#endif

#include <string>
#include <sys/stat.h>
#include <errno.h>
#include <string.h>

<<<<<<< HEAD
=======
#include <glib.h>
>>>>>>> 08a1409b
#include <glib/gstdio.h>
#include <glibmm/miscutils.h>

#include "pbd/error.h"
#include "pbd/compose.h"
#include "pbd/clear_dir.h"

#include "i18n.h"

using namespace PBD;
using namespace std;

int
PBD::clear_directory (const string& dir, size_t* size, vector<string>* paths)
{
	struct dirent* dentry;
	struct stat statbuf;
	DIR* dead;
        int ret = 0;

        if ((dead = ::opendir (dir.c_str())) == 0) {
                return -1;
        }
        
        while ((dentry = ::readdir (dead)) != 0) {
                
                /* avoid '.' and '..' */
                
                if ((dentry->d_name[0] == '.' && dentry->d_name[1] == '\0') ||
                    (dentry->d_name[2] == '\0' && dentry->d_name[0] == '.' && dentry->d_name[1] == '.')) {
                        continue;
                }
                
                string fullpath = Glib::build_filename (dir, dentry->d_name);

                if (::stat (fullpath.c_str(), &statbuf)) {
                        continue;
                }
                
                if (!S_ISREG (statbuf.st_mode)) {
                        continue;
                }
                
                if (::g_unlink (fullpath.c_str())) {
                        error << string_compose (_("cannot remove file %1 (%2)"), fullpath, strerror (errno))
                              << endmsg;
                        ret = 1;
                }

                if (paths) {
                        paths->push_back (dentry->d_name);
                }

                if (size) {
                        *size += statbuf.st_size;
                }
        }
        
        ::closedir (dead);

        return ret;
}

// rm -rf <dir> -- used to remove saved plugin state
void
PBD::remove_directory (const std::string& dir) {
	DIR* dead;
	struct dirent* dentry;
	struct stat statbuf;

	if ((dead = ::opendir (dir.c_str())) == 0) {
		return;
	}

	while ((dentry = ::readdir (dead)) != 0) {
		if(!strcmp(dentry->d_name, ".") || !strcmp(dentry->d_name, "..")) {
			continue;
		}

		string fullpath = Glib::build_filename (dir, dentry->d_name);
		if (::stat (fullpath.c_str(), &statbuf)) {
			continue;
		}

		if (S_ISDIR (statbuf.st_mode)) {
			remove_directory(fullpath);
			continue;
		}

		if (::g_unlink (fullpath.c_str())) {
			error << string_compose (_("cannot remove file %1 (%2)"), fullpath, strerror (errno)) << endmsg;
		}
	}
	if (::g_rmdir(dir.c_str())) {
		error << string_compose (_("cannot remove directory %1 (%2)"), dir, strerror (errno)) << endmsg;
	}
}<|MERGE_RESOLUTION|>--- conflicted
+++ resolved
@@ -32,11 +32,7 @@
 #include <errno.h>
 #include <string.h>
 
-<<<<<<< HEAD
-=======
 #include <glib.h>
->>>>>>> 08a1409b
-#include <glib/gstdio.h>
 #include <glibmm/miscutils.h>
 
 #include "pbd/error.h"
@@ -126,7 +122,7 @@
 		}
 
 		if (::g_unlink (fullpath.c_str())) {
-			error << string_compose (_("cannot remove file %1 (%2)"), fullpath, strerror (errno)) << endmsg;
+ 			error << string_compose (_("cannot remove file %1 (%2)"), fullpath, strerror (errno)) << endmsg;
 		}
 	}
 	if (::g_rmdir(dir.c_str())) {
