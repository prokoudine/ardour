--- conflicted
+++ resolved
@@ -29,45 +29,6 @@
 
 namespace PBD {
 	namespace DEBUG {
-<<<<<<< HEAD
-		extern uint64_t MidiSourceIO;
-		extern uint64_t MidiPlaylistIO;
-		extern uint64_t MidiDiskstreamIO;
-		extern uint64_t SnapBBT;
-		extern uint64_t Configuration;
-		extern uint64_t Latency;
-		extern uint64_t Peaks;
-		extern uint64_t Processors;
-		extern uint64_t ProcessThreads;
-		extern uint64_t Graph;
-		extern uint64_t Destruction;
-		extern uint64_t MTC;
-		extern uint64_t LTC;
-		extern uint64_t Transport;
-		extern uint64_t Slave;
-		extern uint64_t SessionEvents;
-		extern uint64_t MidiIO;
-		extern uint64_t MackieControl;
-		extern uint64_t MidiClock;
-		extern uint64_t Monitor;
-		extern uint64_t Solo;
-		extern uint64_t AudioPlayback;
-		extern uint64_t Panning;
-		extern uint64_t LV2;
-		extern uint64_t CaptureAlignment;
-		extern uint64_t PluginManager;
-		extern uint64_t AudioUnits;
-		extern uint64_t ControlProtocols;
-		extern uint64_t CycleTimers;
-		extern uint64_t MidiTrackers;
-		extern uint64_t Layering;
-		extern uint64_t TempoMath;
-		extern uint64_t TempoMap;
-		extern uint64_t OrderKeys;
-		extern uint64_t Automation;
-		extern uint64_t WiimoteControl;
-		extern uint64_t Ports;
-=======
 		LIBARDOUR_API extern uint64_t MidiSourceIO;
 		LIBARDOUR_API extern uint64_t MidiPlaylistIO;
 		LIBARDOUR_API extern uint64_t MidiDiskstreamIO;
@@ -104,7 +65,6 @@
 		LIBARDOUR_API extern uint64_t Automation;
 		LIBARDOUR_API extern uint64_t WiimoteControl;
 		LIBARDOUR_API extern uint64_t Ports;
->>>>>>> 5ba36991
 	}
 }
 
