--- conflicted
+++ resolved
@@ -158,16 +158,11 @@
 		}
 	}
 	
-<<<<<<< HEAD
-	uint32_t max_redirect_outs () const { return redirect_max_outs; }
-		
-=======
 	ChanCount max_redirect_outs () const { return redirect_max_outs; }
 	
 	// FIXME: remove/replace err_streams parameters with something appropriate
 	// they are used by 'wierd_plugin_dialog'(sic) to display the number of input streams
 	// at the insertion point if the insert fails
->>>>>>> 7f64e5ac
 	int add_redirect (boost::shared_ptr<Redirect>, void *src, uint32_t* err_streams = 0);
 	int add_redirects (const RedirectList&, void *src, uint32_t* err_streams = 0);
 	int remove_redirect (boost::shared_ptr<Redirect>, void *src, uint32_t* err_streams = 0);
@@ -299,11 +294,7 @@
 	void passthru (nframes_t start_frame, nframes_t end_frame, 
 		       nframes_t nframes, nframes_t offset, int declick, bool meter_inputs);
 
-<<<<<<< HEAD
-	void process_output_buffers (vector<Sample*>& bufs, uint32_t nbufs,
-=======
 	virtual void process_output_buffers (BufferSet& bufs,
->>>>>>> 7f64e5ac
 				     nframes_t start_frame, nframes_t end_frame,
 				     nframes_t nframes, nframes_t offset, bool with_redirects, int declick,
 				     bool meter);
@@ -312,12 +303,6 @@
 
 	virtual XMLNode& state(bool);
 
-<<<<<<< HEAD
-	void silence (nframes_t nframes, nframes_t offset);
-	sigc::connection input_signal_connection;
-
-	uint32_t redirect_max_outs;
-=======
 	void passthru_silence (nframes_t start_frame, nframes_t end_frame,
 	                       nframes_t nframes, nframes_t offset, int declick,
 	                       bool meter);
@@ -327,13 +312,10 @@
 	sigc::connection input_signal_connection;
 
 	ChanCount redirect_max_outs;
->>>>>>> 7f64e5ac
 	uint32_t _remote_control_id;
 
 	uint32_t pans_required() const;
 	ChanCount n_process_buffers ();
-
-	virtual int _set_state (const XMLNode&, bool call_base);
 
 	virtual int _set_state (const XMLNode&, bool call_base);
 
