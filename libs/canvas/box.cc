--- conflicted
+++ resolved
@@ -266,15 +266,12 @@
 {
 	/* catch visibility and size changes */
 
-<<<<<<< HEAD
 	if (ignore_child_changes) {
 		return;
 	}
 
-	Item::child_changed ();
-=======
 	Item::child_changed (bbox_changed);
->>>>>>> 4ce38fb5
+
 	reposition_children ();
 }
 
